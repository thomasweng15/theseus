# Copyright (c) Meta Platforms, Inc. and affiliates.
#
# This source code is licensed under the MIT license found in the
# LICENSE file in the root directory of this source tree.

import cProfile
import io
import logging
import os
import pathlib
import pstats
import random
import subprocess
from typing import Dict, List, Type, Union, cast

import hydra
import numpy as np
import omegaconf
import torch
from scipy.io import savemat

import theseus as th
import theseus.utils.examples as theg
from theseus.optimizer.linear import LinearSolver
from theseus.optimizer.linearization import Linearization

<<<<<<< HEAD
=======
LINEARIZATION_MODE: Dict[str, Type[Linearization]] = {
    "sparse": th.SparseLinearization,
    "dense": th.DenseLinearization,
}

LINEAR_SOLVER_MODE: Dict[str, Type[LinearSolver]] = {
    "sparse": th.LUCudaSparseSolver,
    "dense": th.CholeskyDenseSolver,
}

>>>>>>> 1209f6cf
# Logger
log = logging.getLogger(__name__)


def print_histogram(
    pg: theg.PoseGraphDataset, var_dict: Dict[str, torch.Tensor], msg: str
):
    log.info(msg)
    with torch.no_grad():
        poses = [th.SE3(tensor=var_dict[pose.name]) for pose in pg.poses]
        histogram = theg.pg_histogram(poses=poses, edges=pg.edges)
    for line in histogram.split("\n"):
        log.info(line)


def get_batch_data(
    pg_batch: theg.PoseGraphDataset, pose_indices: List[int], gt_pose_indices: List[int]
):
    batch = {
        pg_batch.poses[index].name: pg_batch.poses[index].tensor
        for index in pose_indices
    }
    batch.update({pg_batch.poses[0].name + "__PRIOR": pg_batch.poses[0].tensor.clone()})
    batch.update(
        {
            pg_batch.gt_poses[index].name: pg_batch.gt_poses[index].tensor
            for index in gt_pose_indices
        }
    )
    batch.update(
        {edge.relative_pose.name: edge.relative_pose.tensor for edge in pg_batch.edges}
    )
    return batch


def pose_loss(
    pose_vars: Union[List[th.SE2], List[th.SE3]],
    gt_pose_vars: Union[List[th.SE2], List[th.SE3]],
) -> torch.Tensor:
    loss: torch.Tensor = torch.zeros(
        1, dtype=pose_vars[0].dtype, device=pose_vars[0].device
    )
    poses_batch = th.SE3(tensor=torch.cat([pose.tensor for pose in pose_vars]))
    gt_poses_batch = th.SE3(
        tensor=torch.cat([gt_pose.tensor for gt_pose in gt_pose_vars])
    )
    pose_loss = th.local(poses_batch, gt_poses_batch).norm(dim=1)
    loss += pose_loss.sum()
    return loss


def run(
    cfg: omegaconf.OmegaConf, pg: theg.PoseGraphDataset, results_path: pathlib.Path
):
    device = torch.device("cuda")
    dtype = torch.float64
    pr = cProfile.Profile()

    LINEARIZATION_MODE: Dict[str, Type[Linearization]] = {
        "sparse": th.SparseLinearization,
        "dense": th.DenseLinearization,
    }

    LINEAR_SOLVER_MODE: Dict[str, Type[LinearSolver]] = {
        "sparse": cast(
            Type[LinearSolver],
            (th.BaspachoSparseSolver if cast(str, cfg.solver_type) == "baspacho" else th.LUCudaSparseSolver)
            if cast(str, cfg.solver_device) == "cuda"
            else th.CholmodSparseSolver,
        ),
        "dense": th.CholeskyDenseSolver,
    }

    pg.to(device=device)

    with torch.no_grad():
        pose_loss_ref = pose_loss(pg.poses, pg.gt_poses).item()
    log.info(f"POSE LOSS (no learning):  {pose_loss_ref: .3f}")

    # Create the objective
    pg_batch = pg.get_batch_dataset(0)

    log_loss_radius = th.Vector(1, name="log_loss_radius", dtype=dtype)
    robust_loss_cls = th.WelschLoss

    objective = th.Objective(dtype=torch.float64)

    pose_indices: List[int] = [index for index, _ in enumerate(pg_batch.poses)]
    gt_pose_indices: List[int] = []

    forward_times = []
    backward_times = []
    forward_mems = []
    backward_mems = []

    for edge in pg_batch.edges:
        relative_pose_cost = th.Between(
            pg_batch.poses[edge.i],
            pg_batch.poses[edge.j],
            edge.relative_pose,
            edge.weight,
        )
        robust_relative_pose_cost = th.RobustCostFunction(
            cost_function=relative_pose_cost,
            loss_cls=robust_loss_cls,
            log_loss_radius=log_loss_radius,
        )
        objective.add(robust_relative_pose_cost)

    if cfg.inner_optim.regularize:
        pose_prior_cost = th.Difference(
            var=pg_batch.poses[0],
            target=pg_batch.poses[0].copy(new_name=pg_batch.poses[0].name + "__PRIOR"),
            cost_weight=th.ScaleCostWeight(
                torch.tensor(cfg.inner_optim.reg_w, dtype=dtype)
            ),
        )
        objective.add(pose_prior_cost)

    if cfg.inner_optim.ratio_known_poses > 0.0:
        pose_prior_weight = th.ScaleCostWeight(100 * torch.ones(1, dtype=dtype))
        for i in range(len(pg_batch.poses)):
            if np.random.rand() > cfg.inner_optim.ratio_known_poses:
                continue
            objective.add(
                th.Difference(
                    pg_batch.poses[i],
                    pg_batch.gt_poses[i],
                    pose_prior_weight,
                    name=f"pose_diff_{i}",
                )
            )
            gt_pose_indices.append(i)

    pose_vars: List[th.SE3] = [
        cast(th.SE3, objective.optim_vars[pose.name]) for pose in pg_batch.poses
    ]

    # Create optimizer
    optimizer_cls: Type[th.NonlinearLeastSquares] = getattr(
        th, cfg.inner_optim.optimizer_cls
    )

    objective.to(device)
    optimizer = optimizer_cls(
        objective,
        max_iterations=cfg.inner_optim.max_iters,
        step_size=cfg.inner_optim.step_size,
        linearization_cls=LINEARIZATION_MODE[cast(str, cfg.inner_optim.solver)],
        linear_solver_cls=LINEAR_SOLVER_MODE[cast(str, cfg.inner_optim.solver)],
        vectorize=cfg.inner_optim.vectorize,
        empty_cuda_cache=cfg.inner_optim.empty_cuda_cache,
    )

    # Set up Theseus layer
    theseus_optim = th.TheseusLayer(optimizer)
    theseus_optim.to(device=device)

    # Outer optimization loop
    log_loss_radius_tensor = torch.nn.Parameter(
        torch.tensor([[3.0]], device=device, dtype=dtype)
    )
    model_optimizer = torch.optim.Adam([log_loss_radius_tensor], lr=cfg.outer_optim.lr)

    num_epochs = cfg.outer_optim.num_epochs

    def run_batch(batch_idx: int):
        log.info(f" ------------------- Batch {batch_idx} ------------------- ")
        start_event = torch.cuda.Event(enable_timing=True)
        end_event = torch.cuda.Event(enable_timing=True)

        pg_batch = pg.get_batch_dataset(batch_idx=batch_idx)
        theseus_inputs = get_batch_data(pg_batch, pose_indices, gt_pose_indices)
        theseus_inputs["log_loss_radius"] = log_loss_radius_tensor.clone()

        with torch.no_grad():
            pose_loss_ref = pose_loss(pg_batch.poses, pg_batch.gt_poses)

        start_event.record()
        torch.cuda.reset_peak_memory_stats()
        pr.enable()
        theseus_outputs, _ = theseus_optim.forward(
            input_tensors=theseus_inputs,
            optimizer_kwargs={
                "verbose": cfg.inner_optim.verbose,
                "track_err_history": cfg.inner_optim.track_err_history,
                "backward_mode": cfg.inner_optim.backward_mode,
                "__keep_final_step_size__": cfg.inner_optim.keep_step_size,
            },
        )
        pr.disable()
        end_event.record()

        torch.cuda.synchronize()
        forward_time = start_event.elapsed_time(end_event)
        forward_mem = torch.cuda.max_memory_allocated() / 1048576
        log.info(f"Forward pass took {forward_time} ms.")
        log.info(f"Forward pass used {forward_mem} MBs.")

        start_event.record()
        torch.cuda.reset_peak_memory_stats()
        pr.enable()
        model_optimizer.zero_grad()
        loss = (pose_loss(pose_vars, pg_batch.gt_poses) - pose_loss_ref) / pose_loss_ref
        loss.backward()
        model_optimizer.step()
        backward_mem = torch.cuda.max_memory_allocated() / 1048576
        pr.disable()
        end_event.record()

        torch.cuda.synchronize()
        backward_time = start_event.elapsed_time(end_event)
        log.info(f"Backward pass took {backward_time} ms.")
        log.info(f"Backward pass used {backward_mem} MBs.")

        loss_value = torch.sum(loss.detach()).item()
        log.info(
            f"Loss: {loss_value} "
            f"Kernel Radius: exp({log_loss_radius_tensor.data.item()})="
            f"{torch.exp(log_loss_radius_tensor.data).item()}"
        )

        print_histogram(pg_batch, theseus_outputs, "Output histogram:")

        return [forward_time, backward_time, forward_mem, backward_mem]

    for epoch in range(num_epochs):
        log.info(f" ******************* EPOCH {epoch} ******************* ")

        forward_time_epoch = []
        backward_time_epoch = []
        forward_mem_epoch = []
        backward_mem_epoch = []

        for batch_idx in range(pg.num_batches):
            if batch_idx == cfg.outer_optim.max_num_batches:
                break
            forward_time, backward_time, forward_mem, backward_mem = run_batch(
                batch_idx
            )

            forward_time_epoch.append(forward_time)
            backward_time_epoch.append(backward_time)
            forward_mem_epoch.append(forward_mem)
            backward_mem_epoch.append(backward_mem)

        forward_times.append(forward_time_epoch)
        backward_times.append(backward_time_epoch)
        forward_mems.append(forward_mem_epoch)
        backward_mems.append(backward_mem_epoch)

        results = omegaconf.OmegaConf.to_container(cfg)
        results["forward_time"] = forward_times
        results["backward_time"] = backward_times
        results["forward_mem"] = forward_mems
        results["backward_mem"] = backward_mems
        file = (
            f"pgo_{cfg.solver_device}_{cfg.inner_optim.solver}_{cfg.num_poses}_"
            f"{cfg.dataset_size}_{cfg.batch_size}.mat"
        )
        savemat(file, results)

    s = io.StringIO()
    sortby = pstats.SortKey.CUMULATIVE
    ps = pstats.Stats(pr, stream=s).sort_stats(sortby)
    ps.print_stats()
    print(s.getvalue())


@hydra.main(config_path="../configs/pose_graph", config_name="pose_graph_synthetic")
def main(cfg):
    log.info((subprocess.check_output("lscpu", shell=True).strip()).decode())

    torch.manual_seed(cfg.seed)
    np.random.seed(cfg.seed)
    random.seed(cfg.seed)

    # create (or load) dataset
    rng = torch.Generator()
    rng.manual_seed(0)
    dtype = torch.float64
    pg, _ = theg.PoseGraphDataset.generate_synthetic_3D(
        num_poses=cfg.num_poses,
        rotation_noise=cfg.rotation_noise,
        translation_noise=cfg.translation_noise,
        loop_closure_ratio=cfg.loop_closure_ratio,
        loop_closure_outlier_ratio=cfg.loop_closure_outlier_ratio,
        batch_size=cfg.batch_size,
        dataset_size=cfg.dataset_size,
        generator=rng,
        dtype=dtype,
    )

    results_path = pathlib.Path(os.getcwd())
    run(cfg, pg, results_path)


if __name__ == "__main__":
    main()<|MERGE_RESOLUTION|>--- conflicted
+++ resolved
@@ -24,19 +24,6 @@
 from theseus.optimizer.linear import LinearSolver
 from theseus.optimizer.linearization import Linearization
 
-<<<<<<< HEAD
-=======
-LINEARIZATION_MODE: Dict[str, Type[Linearization]] = {
-    "sparse": th.SparseLinearization,
-    "dense": th.DenseLinearization,
-}
-
-LINEAR_SOLVER_MODE: Dict[str, Type[LinearSolver]] = {
-    "sparse": th.LUCudaSparseSolver,
-    "dense": th.CholeskyDenseSolver,
-}
-
->>>>>>> 1209f6cf
 # Logger
 log = logging.getLogger(__name__)
 

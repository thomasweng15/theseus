--- conflicted
+++ resolved
@@ -180,16 +180,6 @@
         self.edges = edges
         self.gt_poses = gt_poses
 
-<<<<<<< HEAD
-    def load_3D_g2o_file(self, path: str, dtype: Optional[torch.dtype] = None):
-        _, poses, edges = read_3D_g2o_file(path, dtype)
-        return PoseGraphDataset(poses, edges)
-
-    def load_2D_g2o_file(self, path: str, dtype: Optional[torch.dtype] = None):
-        _, poses, edges = read_2D_g2o_file(path, dtype)
-        return PoseGraphDataset(poses, edges)
-
-=======
     def load_3D_g2o_file(
         self, path: str, dtype: Optional[torch.dtype] = None
     ) -> "PoseGraphDataset":
@@ -220,7 +210,6 @@
             hist_str += f"{label}: {'#' * barlen} {bi}\n"
         return hist_str
 
->>>>>>> 6408d773
     @staticmethod
     def generate_synthetic_3D(
         num_poses: int,
@@ -230,15 +219,9 @@
         loop_closure_outlier_ratio: float = 0.05,
         generator: Optional[torch.Generator] = None,
         dtype: Optional[torch.dtype] = None,
-<<<<<<< HEAD
-    ):
-        poses = list()
-        gt_poses = list()
-=======
     ) -> Tuple["PoseGraphDataset", List[bool]]:
         poses: List[th.SE3] = list()
         gt_poses: List[th.SE3] = list()
->>>>>>> 6408d773
         edges = list()
         inliers = list()
 
@@ -289,11 +272,7 @@
 
             if np.random.rand(1) <= loop_closure_ratio and n - 1 > 0:
                 i = np.random.randint(n - 1)
-<<<<<<< HEAD
-                j = n - 1
-=======
                 j = n
->>>>>>> 6408d773
 
                 gt_relative_pose = cast(
                     th.SE3, gt_poses[i].inverse().compose(gt_poses[j])
@@ -323,20 +302,13 @@
                 relative_pose.name = "EDGE_SE3__{}_{}".format(i, j)
 
                 weight = th.DiagonalCostWeight(
-<<<<<<< HEAD
-                    th.Variable(0.5 * torch.ones(1, 6, dtype=dtype)),
-=======
                     th.Variable(10 * torch.ones(1, 6, dtype=dtype)),
->>>>>>> 6408d773
                     name="EDGE_WEIGHT__{}_{}".format(i, j),
                 )
                 edges.append(
                     PoseGraphEdge(i, j, relative_pose=relative_pose, weight=weight)
                 )
 
-<<<<<<< HEAD
-        return PoseGraphDataset(poses, edges, gt_poses), inliers
-=======
         for i in range(len(poses)):
             noise_pose = th.SE3.exp_map(
                 torch.cat(
@@ -356,5 +328,4 @@
     poses: Union[List[th.SE2], List[th.SE3]], edges: List[PoseGraphEdge]
 ) -> str:
     pg = PoseGraphDataset(poses=poses, edges=edges)
-    return pg.histogram()
->>>>>>> 6408d773
+    return pg.histogram()
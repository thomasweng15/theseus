--- conflicted
+++ resolved
@@ -40,8 +40,8 @@
         ]
 
     def position(self) -> torch.Tensor:
-        R = self.pose.data[:, :, :3].squeeze(0)
-        t = self.pose.data[:, :, 3].squeeze(0)
+        R = self.pose.tensor[:, :, :3].squeeze(0)
+        t = self.pose.tensor[:, :, 3].squeeze(0)
         return -R.T @ t
 
     @staticmethod
@@ -314,11 +314,7 @@
         ]
         points = [
             th.Point3(
-<<<<<<< HEAD
-                data=gt_points[i].data + (torch.rand((1, 3)) * 2 - 1) * point_rand,
-=======
-                tensor=gt_points[i].tensor + (torch.rand((1, 3)) * 2 - 1) * 0.2,
->>>>>>> e6dd7937
+                tensor=gt_points[i].tensor + (torch.rand((1, 3)) * 2 - 1) * point_rand,
                 name=gt_points[i].name + "_copy",
             )
             for i in range(num_points)

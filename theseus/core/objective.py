# Copyright (c) Meta Platforms, Inc. and affiliates.
#
# This source code is licensed under the MIT license found in the
# LICENSE file in the root directory of this source tree.

import warnings
from collections import OrderedDict
from typing import Dict, List, Optional, Sequence, Tuple, Union, cast

import torch

from theseus.core.loss_function import LossFunction
from theseus.core.theseus_function import TheseusFunction
from theseus.core.variable import Variable
from theseus.geometry.manifold import Manifold

from .cost_function import CostFunction
from .cost_weight import CostWeight

# TODO: automatic batching of cost functions
<<<<<<< HEAD
=======

>>>>>>> a4ce36e8
# Assumptions:
# 1) Assume Objective.setup() must be called before running optimization
# 2) Assume Variable.update() must keep Variable.shape[1:]
# 3) Assume CostFunction.optim_vars and CostFunction.aux_vars must have the
#    same batch size as Objective.batch_size


# If dtype is None, uses torch.get_default_dtype()
class Objective:
    def __init__(self, dtype: Optional[torch.dtype] = None):
        # maps variable names to the variable objects
        self.optim_vars: OrderedDict[str, Manifold] = OrderedDict()

        # maps variable names to variables objects, for optimization variables
        # that were registered when adding cost weights.
        self.cost_weight_optim_vars: OrderedDict[str, Manifold] = OrderedDict()

        # maps variable names to variables objects, for optimization variables
        # that were registered when adding loss functions.
        self.loss_function_optim_vars: OrderedDict[str, Manifold] = OrderedDict()

        # maps aux. variable names to the container objects
        self.aux_vars: OrderedDict[str, Variable] = OrderedDict()

        # maps variable name to variable, for any kind of variable added
        self._all_variables: OrderedDict[str, Variable] = OrderedDict()

        # maps cost function names to the cost function objects
        self.cost_functions: OrderedDict[str, CostFunction] = OrderedDict()

        # maps cost weights to the cost functions that use them
        # this is used when deleting cost function to check if the cost weight
        # variables can be deleted as well (when no other function uses them)
        self.cost_functions_for_weights: Dict[CostWeight, List[CostFunction]] = {}

        # maps loss functions to the cost functions that use them
        # this is used when deleting cost function to check if the loss function
        # variables can be deleted as well (when no other function uses them)
        self.cost_functions_for_loss_functions: Dict[
            LossFunction, List[CostFunction]
        ] = {}

        # maps cost function batch names to the corresponding batched cost functions
        self.batched_cost_functions: OrderedDict[
            str, Tuple[CostFunction, List[CostFunction]]
        ] = OrderedDict()

        # maps cost function names to unbatched functions
        self.unbatched_cost_functions: OrderedDict[str, CostFunction] = OrderedDict()

        # maps batched cost function names to their batch names
        self.batch_names_for_cost_functions: OrderedDict[str, str] = OrderedDict()

        # maps batched optim variable names to the the corresponding batched optim variables
        self.batched_optim_vars: OrderedDict[
            str, Tuple[Manifold, OrderedDict[str, Manifold]]
        ] = OrderedDict()

        # ---- The following two methods are used just to get info from
        # ---- the objective, they don't affect the optimization logic.
        # a map from optimization variables to list of theseus functions it's
        # connected to
        self.functions_for_optim_vars: Dict[Manifold, List[TheseusFunction]] = {}

        # a map from all aux. variables to list of theseus functions it's connected to
        self.functions_for_aux_vars: Dict[Variable, List[TheseusFunction]] = {}

        self._batch_size: Optional[int] = None

        self._is_setup: bool = False

        self.device: torch.device = torch.device("cpu")

        self.dtype: Optional[torch.dtype] = dtype or torch.get_default_dtype()

        # this increases after every add/erase operation, and it's used to avoid
        # an optimizer to run on a stale version of the objective (since changing the
        # objective structure might break optimizer initialization).
        self.current_version = 0

    @staticmethod
    def _get_cost_function_variable_batch_name(var: Variable) -> str:
        return (
            var.__module__
            + "."
            + var.__class__.__name__
            + "__"
            + f"{tuple(var.data.shape[1:])}"
        )

    @staticmethod
    def _get_cost_function_batch_name(cost_function: CostFunction) -> Union[str, None]:
        variables: List[Variable] = [
            optim_var for optim_var in cost_function.optim_vars
        ]
        variables.extend([aux_var for aux_var in cost_function.aux_vars])
        batch_sizes = [variable.shape[0] for variable in variables]
        unique_batch_sizes = set(batch_sizes)

        if len(unique_batch_sizes) != 1:
            return None

        batch_name = cost_function.__module__ + "." + cost_function.__class__.__name__

        variable_batch_names = [
            "-" + Objective._get_cost_function_variable_batch_name(var)
            for var in variables
        ]

        return batch_name + "".join(variable_batch_names)

    def _add_function_variables(
        self,
        function: TheseusFunction,
        optim_vars: bool = True,
        is_cost_weight: bool = False,
        is_loss_function: bool = False,
    ):

        if optim_vars:
            function_vars = function.optim_vars
            self_var_to_fn_map = self.functions_for_optim_vars
            if is_cost_weight:
                self_vars_of_this_type = self.cost_weight_optim_vars
            elif is_loss_function:
                self_vars_of_this_type = self.loss_function_optim_vars
            else:
                self_vars_of_this_type = self.optim_vars
        else:
            function_vars = function.aux_vars  # type: ignore
            self_var_to_fn_map = self.functions_for_aux_vars  # type: ignore
            self_vars_of_this_type = self.aux_vars  # type: ignore
        for variable in function_vars:
            # Check that variables have name and correct dtype
            if variable.name is None:
                raise ValueError(
                    f"Variables added to an objective must be named, but "
                    f"{function.name} has an unnamed variable."
                )
            if variable.dtype != self.dtype:
                raise ValueError(
                    f"Tried to add variable {variable.name} with data type "
                    f"{variable.dtype} but objective's data type is {self.dtype}."
                )
            # Check that names are unique
            if variable.name in self._all_variables:
                if variable is not self._all_variables[variable.name]:
                    raise ValueError(
                        f"Two different variable objects with the "
                        f"same name ({variable.name}) are not allowed "
                        "in the same objective."
                    )
            else:
                self._all_variables[variable.name] = variable
                assert variable not in self_var_to_fn_map
                self_var_to_fn_map[variable] = []

                if self_vars_of_this_type is self.optim_vars:
                    batch_name = self._get_cost_function_variable_batch_name(variable)

                    if batch_name not in self.batched_optim_vars:
                        variable_batch = variable.copy(
                            new_name=batch_name + "__varialbe_batch"
                        )
                        optim_variables: OrderedDict[str, Manifold] = OrderedDict()
                        self.batched_optim_vars[batch_name] = (
                            variable_batch,
                            optim_variables,
                        )
                    else:
                        variable_batch, optim_variables = self.batched_optim_vars[
                            batch_name
                        ]

                        original_optim_variable = next(iter(optim_variables.values()))

                        if variable.shape != original_optim_variable.shape:
                            raise ValueError(
                                f"Tried to add variable {variable.name} with shape "
                                f"{tuple(variable.shape)} but batched variable's required  "
                                f"shape is {tuple(original_optim_variable.shape)}."
                            )

                    assert variable.name not in optim_variables
                    optim_variables[variable.name] = variable
                    variable_batch.data = None

            # add to either self.optim_vars,
            # self.cost_weight_optim_vars, self.loss_function_optim_vars or self.aux_vars
            self_vars_of_this_type[variable.name] = variable

            # add to list of functions connected to this variable
            self_var_to_fn_map[variable].append(function)

    def _reset_batched_cost_function_variables(
        self, cost_function: CostFunction, batch_name: str
    ):
        cost_function_batch, cost_functions = self.batched_cost_functions[batch_name]
        original_cost_function = cost_functions[0]

        if cost_function.__class__ != cost_function_batch.__class__:
            raise ValueError(
                f"Tried to add cost function {cost_function.name} with type "
                f"{type(cost_function)} but batched cost function's type is "
                f"{type(cost_function_batch)}."
            )

        vars_attr_names_list = [
            cost_function_batch._optim_vars_attr_names,
            cost_function_batch._aux_vars_attr_names,
        ]

        for vars_attr_names in vars_attr_names_list:
            for attr_name in vars_attr_names:
                variable = cast(Variable, getattr(cost_function, attr_name))
                original_variable = cast(
                    Variable, getattr(original_cost_function, attr_name)
                )

                if type(variable) != type(original_variable):
                    raise ValueError(
                        f"The type of variable {variable.name} in cost function "
                        f"{cost_function.name} is {type(variable)} and different "
                        f"from the expected type {type(original_variable)}."
                    )

                if variable.shape != original_variable.shape:
                    raise ValueError(
                        f"The shape of variable {variable.name} in cost function "
                        f"{cost_function.name} is {variable.shape} and different "
                        f"from the expected shape {original_variable.shape}."
                    )

                variable_batch = cast(Variable, getattr(cost_function_batch, attr_name))
                variable_batch.data = None

    def _add_batched_cost_function(
        self, cost_function: CostFunction, use_batches: bool = False
    ):
        batch_name = (
            self._get_cost_function_batch_name(cost_function) if use_batches else None
        )
        if batch_name is None:
            self.unbatched_cost_functions[cost_function.name] = cost_function
        else:
            if batch_name not in self.batched_cost_functions:
                cost_function_batch = cost_function.copy(
                    batch_name + "__cost_function_batch"
                )
                cost_function_batch.weight = None
                cost_function_batch.loss_function = None

                batch_sizes = []

                vars_attr_names_list = [
                    cost_function_batch._optim_vars_attr_names,
                    cost_function_batch._aux_vars_attr_names,
                ]
                for vars_attr_names in vars_attr_names_list:
                    for var_attr_name in vars_attr_names:
                        variable_batch = cast(
                            Variable, getattr(cost_function_batch, var_attr_name)
                        )
                        variable_batch.name = cost_function.name + "__" + var_attr_name
                        batch_sizes.append(variable_batch.data.shape[0])
                        variable_batch.data = None

                unique_batch_sizes = set(batch_sizes)

                if len(unique_batch_sizes) != 1:
                    raise ValueError("Provided cost function can not be batched.")

                self.batched_cost_functions[batch_name] = (
                    cost_function_batch,
                    [cost_function],
                )
            else:
                self._reset_batched_cost_function_variables(cost_function, batch_name)
                self.batched_cost_functions[batch_name][1].append(cost_function)

            self.batch_names_for_cost_functions[cost_function.name] = batch_name

    # Adds a cost function to the objective
    # Also adds its optimization variables if they haven't been previously added
    # Throws an error if a new variable has the same name of a previously added
    # variable that is not the same object.
    # Does the same for the cost function's auxiliary variables
    # Then does the same with the cost weight's auxiliary variables
    #
    # For now, cost weight "optimization variables" are **NOT** added to the
    # set of objective's variables, they are kept in a separate container.
    # Update method will check if any of these are not registered as
    # cost function variables, and throw a warning.

    def add(self, cost_function: CostFunction, use_batches: bool = False):
        # adds the cost function if not already present
        if cost_function.name in self.cost_functions:
            if cost_function is not self.cost_functions[cost_function.name]:
                raise ValueError(
                    f"Two different cost function objects with the "
                    f"same name ({cost_function.name}) are not allowed "
                    "in the same objective."
                )
            else:
                warnings.warn(
                    "This cost function has already been added to the objective, "
                    "nothing to be done."
                )
        else:
            self.cost_functions[cost_function.name] = cost_function

        self.current_version += 1
        # ----- Book-keeping for the cost function ------- #
        # adds information about the optimization variables in this cost function
        self._add_function_variables(cost_function, optim_vars=True)

        # adds information about the auxiliary variables in this cost function
        self._add_function_variables(cost_function, optim_vars=False)

        # adds information about cost function types

        if cost_function.weight not in self.cost_functions_for_weights:
            # ----- Book-keeping for the cost weight ------- #
            # adds information about the variables in this cost function's weight
            self._add_function_variables(
                cost_function.weight, optim_vars=True, is_cost_weight=True
            )
            # adds information about the auxiliary variables in this cost function's weight
            self._add_function_variables(
                cost_function.weight, optim_vars=False, is_cost_weight=True
            )

            self.cost_functions_for_weights[cost_function.weight] = []

            if cost_function.weight.num_optim_vars() > 0:
                warnings.warn(
                    f"The cost weight associated to {cost_function.name} receives one "
                    "or more optimization variables. Differentiating cost "
                    "weights with respect to optimization variables is not currently "
                    "supported, thus jacobians computed by our optimizers will be "
                    "incorrect. You may want to consider moving the weight computation "
                    "inside the cost function, so that the cost weight only receives "
                    "auxiliary variables.",
                    RuntimeWarning,
                )

        self.cost_functions_for_weights[cost_function.weight].append(cost_function)

        if cost_function.loss_function not in self.cost_functions_for_loss_functions:
            # ----- Book-keeping for the loss function ------- #
            # adds information about the variables in this cost function's loss function
            self._add_function_variables(
                cost_function.loss_function, optim_vars=True, is_loss_function=True
            )
            # adds information about the auxiliary variables in this cost function's loss function
            self._add_function_variables(
                cost_function.loss_function, optim_vars=False, is_loss_function=True
            )

            self.cost_functions_for_loss_functions[cost_function.loss_function] = []

            if cost_function.loss_function.num_optim_vars() > 0:
                warnings.warn(
                    f"The loss function associated to {cost_function.name} receives one "
                    "or more optimization variables. Differentiating loss functions "
                    "with respect to optimization variables is not currently "
                    "supported, thus jacobians computed by our optimizers will be "
                    "incorrect. You may want to consider moving the loss function computation "
                    "inside the cost function, so that the loss function only receives "
                    "auxiliary variables.",
                    RuntimeWarning,
                )

        self.cost_functions_for_loss_functions[cost_function.loss_function].append(
            cost_function
        )

        self._add_batched_cost_function(cost_function, use_batches)

        if self.optim_vars.keys() & self.aux_vars.keys():
            raise ValueError(
                "Objective does not support a variable being both "
                "an optimization variable and an auxiliary variable."
            )

        self._is_setup = False

    # returns a reference to the cost function with the given name

    def get_cost_function(self, name: str) -> CostFunction:
        return self.cost_functions.get(name, None)

    # checks if the cost function with the given name is in the objective
    def has_cost_function(self, name: str) -> bool:
        return name in self.cost_functions

    # checks if the optimization variable with the given name is in the objective
    def has_optim_var(self, name: str) -> bool:
        return name in self.optim_vars

    # returns a reference to the optimization variable with the given name
    def get_optim_var(self, name: str) -> Manifold:
        return self.optim_vars.get(name, None)

    # checks if the aux. variable with the given name is in the objective
    def has_aux_var(self, name: str) -> bool:
        return name in self.aux_vars

    # returns a reference to the aux. variable with the given name
    def get_aux_var(self, name: str) -> Variable:
        return self.aux_vars.get(name, None)

    @property
    def batch_size(self) -> int:
        return self._batch_size

    def _erase_function_variables(
        self,
        function: TheseusFunction,
        optim_vars: bool = True,
        is_cost_weight: bool = False,
        is_loss_function: bool = False,
    ):
        if optim_vars:
            fn_var_list = function.optim_vars
            if is_cost_weight:
                self_vars_of_this_type = self.cost_weight_optim_vars
            elif is_loss_function:
                self_vars_of_this_type = self.loss_function_optim_vars
            else:
                self_vars_of_this_type = self.optim_vars
            self_var_to_fn_map = self.functions_for_optim_vars
        else:
            fn_var_list = function.aux_vars  # type: ignore
            self_vars_of_this_type = self.aux_vars  # type: ignore
            self_var_to_fn_map = self.functions_for_aux_vars  # type: ignore

        for variable in fn_var_list:
            cost_fn_idx = self_var_to_fn_map[variable].index(function)
            # remove function from the variable's list of connected cost functions
            del self_var_to_fn_map[variable][cost_fn_idx]
            # if the variable has no other functions, remove it also
            if not self_var_to_fn_map[variable]:
                del self_var_to_fn_map[variable]
                del self_vars_of_this_type[variable.name]
                del self._all_variables[variable.name]

                if self_vars_of_this_type is self.optim_vars:
                    batch_name = self._get_cost_function_variable_batch_name(variable)
                    variable_batch, variables = self.batched_optim_vars[batch_name]
                    variable_batch.data = None
                    del variables[variable.name]

                    if not variables:
                        del self.batched_optim_vars[batch_name]

    def _erase_batched_cost_function(self, cost_function: CostFunction):
        if cost_function.name in self.unbatched_cost_functions:
            del self.unbatched_cost_functions[cost_function.name]
        else:
            batch_name = self.batch_names_for_cost_functions[cost_function.name]
            cost_function_batch, cost_functions = self.batched_cost_functions[
                batch_name
            ]
            cost_fn_idx = cost_functions.index(cost_function)
            del cost_functions[cost_fn_idx]

            if len(cost_functions) == 0:
                del self.batched_cost_functions[batch_name]
            else:
                for var_name in cost_function_batch._optim_vars_attr_names:
                    setattr(cost_function_batch, var_name, None)

                for var_name in cost_function_batch._aux_vars_attr_names:
                    setattr(cost_function_batch, var_name, None)

            del self.batch_names_for_cost_functions[cost_function.name]

    # Removes a cost function from the objective given its name
    # Also removes any of its variables that are no longer associated to other
    # functions (either cost functions, or cost weights).
    # Does the same for the cost weight, but only if the weight is not associated to
    # any other cost function

    def erase(self, name: str):
        self.current_version += 1
        if name in self.cost_functions:
            cost_function = self.cost_functions[name]
            # erase variables associated to this cost function (if needed)
            self._erase_function_variables(cost_function, optim_vars=True)
            self._erase_function_variables(cost_function, optim_vars=False)

            # delete cost function from list of cost functions connected to its weight
            cost_weight = cost_function.weight
            cost_fn_idx = self.cost_functions_for_weights[cost_weight].index(
                cost_function
            )
            del self.cost_functions_for_weights[cost_weight][cost_fn_idx]

            # No more cost functions associated to this weight, so can also delete
            if len(self.cost_functions_for_weights[cost_weight]) == 0:
                # erase its variables (if needed)
                self._erase_function_variables(
                    cost_weight, optim_vars=True, is_cost_weight=True
                )
                self._erase_function_variables(
                    cost_weight, optim_vars=False, is_cost_weight=True
                )
                del self.cost_functions_for_weights[cost_weight]

            # delete cost function from list of cost functions connected to its loss function
            loss_function = cost_function.loss_function
            cost_fn_idx = self.cost_functions_for_loss_functions[loss_function].index(
                cost_function
            )
            del self.cost_functions_for_loss_functions[loss_function][cost_fn_idx]

            # No more cost functions associated to this loss function, so can also delete
            if len(self.cost_functions_for_loss_functions[loss_function]) == 0:
                # erase its variables (if needed)
                self._erase_function_variables(
                    loss_function, optim_vars=True, is_loss_function=True
                )
                self._erase_function_variables(
                    loss_function, optim_vars=False, is_loss_function=True
                )
                del self.cost_functions_for_loss_functions[loss_function]

            self._erase_batched_cost_function(cost_function)

            # finally, delete the cost function
            del self.cost_functions[name]

            self._is_setup = False
        else:
            warnings.warn(
                "ddThis cost function is not in the objective, nothing to be done."
            )

    # gets the name associated with a cost function object (or None if not present)
    def get_cost_function_name(self, cost_function: CostFunction) -> Optional[str]:
        for name in self.cost_functions:
            if id(cost_function) == id(cost_function):
                return name
        return None

    @staticmethod
    def _get_functions_connected_to_var(
        variable: Union[str, Variable],
        objectives_var_container_dict: "OrderedDict[str, Variable]",
        var_to_cost_fn_map: Dict[Variable, List[TheseusFunction]],
        variable_type: str,
    ) -> List[TheseusFunction]:
        if isinstance(variable, str):
            if variable not in objectives_var_container_dict:
                raise ValueError(
                    f"{variable_type} named {variable} is not in the objective."
                )
            variable = objectives_var_container_dict[variable]
        if variable not in var_to_cost_fn_map:
            raise ValueError(
                f"{variable_type} {variable.name} is not in the objective."
            )
        return var_to_cost_fn_map[variable]

    def get_functions_connected_to_optim_var(
        self, variable: Union[Manifold, str]
    ) -> List[TheseusFunction]:
        return Objective._get_functions_connected_to_var(
            variable,
            self.optim_vars,  # type: ignore
            self.functions_for_optim_vars,  # type: ignore
            "Optimization Variable",
        )

    def get_functions_connected_to_aux_var(
        self, aux_var: Union[Variable, str]
    ) -> List[TheseusFunction]:
        return Objective._get_functions_connected_to_var(
            aux_var, self.aux_vars, self.functions_for_aux_vars, "Auxiliary Variable"
        )

    # sum of cost function dimensions
    def dim(self) -> int:
        err_dim = 0
        for cost_function in self.cost_functions.values():
            err_dim += cost_function.dim()
        return err_dim

    # number of (cost functions, variables)
    def size(self) -> tuple:
        return len(self.cost_functions), len(self.optim_vars)

    # number of cost functions
    def size_cost_functions(self) -> int:
        return len(self.cost_functions)

    # number of variables
    def size_variables(self) -> int:
        return len(self.optim_vars)

    # number of auxiliary variables
    def size_aux_vars(self) -> int:
        return len(self.aux_vars)

    # whether the objective is setup
    @property
    def is_setup(self) -> bool:
        return self._is_setup

    def error(
        self,
        input_data: Optional[Dict[str, torch.Tensor]] = None,
        also_update: bool = False,
    ) -> torch.Tensor:
        old_data = {}
        if input_data is not None:
            if not also_update:
                for var in self.optim_vars:
                    old_data[var] = self.optim_vars[var].data
            self.update(input_data=input_data)
        error_vector = torch.zeros(self.batch_size, self.dim()).to(
            device=self.device, dtype=self.dtype
        )
        pos = 0
        for cost_function_batch, cost_functions in self.batched_cost_functions.values():
            batch_errors = cost_function_batch.error()
            # TODO: Implement FuncTorch
            batch_pos = 0
            for cost_function in cost_functions:
                weighted_error = cost_function.weight_error(
                    batch_errors[batch_pos : batch_pos + self.batch_size]
                )
                error_vector[:, pos : pos + cost_function.dim()] = weighted_error
                batch_pos += self.batch_size
                pos += cost_function.dim()

        for cost_function in self.unbatched_cost_functions.values():
            error_vector[
                :, pos : pos + cost_function.dim()
            ] = cost_function.weighted_error()
            pos += cost_function.dim()
        if not also_update:
            self.update(old_data)
        return error_vector

    def error_squared_norm(
        self,
        input_data: Optional[Dict[str, torch.Tensor]] = None,
        also_update: bool = False,
    ) -> torch.Tensor:
        return (self.error(input_data=input_data, also_update=also_update) ** 2).sum(
            dim=1
        )

    def function_value(
        self,
        input_data: Optional[Dict[str, torch.Tensor]] = None,
        also_update: bool = False,
    ) -> torch.Tensor:
        old_data = {}
        if input_data is not None:
            if not also_update:
                for var in self.optim_vars:
                    old_data[var] = self.optim_vars[var].data
            self.update(input_data=input_data)
        function_value_vector = torch.zeros(
            self.batch_size, len(self.cost_functions)
        ).to(device=self.device, dtype=self.dtype)
        pos = 0
        for cost_function_batch, cost_functions in self.batched_cost_functions.values():
            batch_errors = cost_function_batch.error()
            # TODO: Implement FuncTorch
            batch_pos = 0
            for cost_function in cost_functions:
                function_value_vector[
                    :, pos : pos + 1
                ] = cost_function.evaluate_function_value(
                    batch_errors[batch_pos : batch_pos + self.batch_size]
                )
                batch_pos += self.batch_size
                pos += 1

        for cost_function in self.unbatched_cost_functions.values():
            function_value_vector[:, pos : pos + 1] = cost_function.function_value()
            pos += 1
        if not also_update:
            self.update(old_data)
        return function_value_vector

    def objective_value(
        self,
        input_data: Optional[Dict[str, torch.Tensor]] = None,
        also_update: bool = False,
    ) -> torch.Tensor:
        return self.function_value(input_data=input_data, also_update=also_update).sum(
            dim=1
        )

    def copy(self) -> "Objective":
        new_objective = Objective(dtype=self.dtype)

        # First copy all individual cost weights
        old_to_new_cost_weight_map: Dict[CostWeight, CostWeight] = {}
        for cost_weight in self.cost_functions_for_weights:
            new_cost_weight = cost_weight.copy(
                new_name=cost_weight.name, keep_variable_names=True
            )
            old_to_new_cost_weight_map[cost_weight] = new_cost_weight

        # Then copy all individual loss functions
        old_to_new_loss_function_map: Dict[LossFunction, LossFunction] = {}
        for loss_function in self.cost_functions_for_loss_functions:
            new_loss_function = loss_function.copy(
                new_name=loss_function.name, keep_variable_names=True
            )
            old_to_new_loss_function_map[loss_function] = new_loss_function

        # Now copy the cost functions and assign the corresponding cost weight copy
        new_cost_functions: List[CostFunction] = []
        for cost_function in self.cost_functions.values():
            new_cost_function = cost_function.copy(
                new_name=cost_function.name, keep_variable_names=True
            )
            # we assign the allocated weight copies to avoid saving duplicates
            new_cost_function.weight = old_to_new_cost_weight_map[cost_function.weight]
            new_cost_function.loss_function = old_to_new_loss_function_map[
                cost_function.loss_function
            ]
            new_cost_functions.append(new_cost_function)

        # Handle case where a variable is copied in 2+ cost functions or cost weights,
        # since only a single copy should be maintained by objective
        for cost_function in new_cost_functions:
            # CostFunction
            for i, var in enumerate(cost_function.optim_vars):
                if new_objective.has_optim_var(var.name):
                    cost_function.set_optim_var_at(
                        i, new_objective.optim_vars[var.name]
                    )
            for i, aux_var in enumerate(cost_function.aux_vars):
                if new_objective.has_aux_var(aux_var.name):
                    cost_function.set_aux_var_at(
                        i, new_objective.aux_vars[aux_var.name]
                    )
            # CostWeight
            for i, var in enumerate(cost_function.weight.optim_vars):
                if var.name in new_objective.cost_weight_optim_vars:
                    cost_function.weight.set_optim_var_at(
                        i, new_objective.cost_weight_optim_vars[var.name]
                    )
            for i, aux_var in enumerate(cost_function.weight.aux_vars):
                if new_objective.has_aux_var(aux_var.name):
                    cost_function.weight.set_aux_var_at(
                        i, new_objective.aux_vars[aux_var.name]
                    )
            # LossFunction
            for i, var in enumerate(cost_function.loss_function.optim_vars):
                if var.name in new_objective.loss_function_optim_vars:
                    cost_function.loss_function.set_optim_var_at(
                        i, new_objective.loss_function_optim_vars[var.name]
                    )
            for i, aux_var in enumerate(cost_function.loss_function.aux_vars):
                if new_objective.has_aux_var(aux_var.name):
                    cost_function.loss_function.set_aux_var_at(
                        i, new_objective.aux_vars[aux_var.name]
                    )

            new_objective.add(cost_function)
        return new_objective

    def __deepcopy__(self, memo):
        if id(self) in memo:
            return memo[id(self)]
        the_copy = self.copy()
        memo[id(self)] = the_copy
        return the_copy

    def _update_variables(
        self,
        input_data: Optional[Dict[str, torch.Tensor]] = None,
        keep_batch: bool = False,
    ):
        input_data = input_data or {}
        for var_name, data in input_data.items():
            if data.ndim < 2:
                raise ValueError(
                    f"Input data tensors must have a batch dimension and "
                    f"one ore more data dimensions, but data.ndim={data.ndim} for "
                    f"tensor with name {var_name}."
                )
            if var_name in self.optim_vars:
                self.optim_vars[var_name].update(data, keep_batch=keep_batch)
            elif var_name in self.aux_vars:
                self.aux_vars[var_name].update(data, keep_batch=keep_batch)
            elif var_name in self.cost_weight_optim_vars:
                self.cost_weight_optim_vars[var_name].update(
                    data, keep_batch=keep_batch
                )
                warnings.warn(
                    "Updated a variable declared as optimization, but it is "
                    "only associated to cost weights and not to any cost functions. "
                    "Theseus optimizers will only update optimization variables "
                    "that are associated to one or more cost functions."
                )
            elif var_name in self.loss_function_optim_vars:
                self.loss_function_optim_vars[var_name].update(
                    data, keep_batch=keep_batch
                )
                warnings.warn(
                    "Updated a variable declared as optimization, but it is "
                    "only associated to loss functions and not to any cost functions. "
                    "Theseus optimizers will only update optimization variables "
                    "that are associated to one or more cost functions."
                )
            else:
                warnings.warn(
                    f"Attempted to update a tensor with name {var_name}, "
                    "which is not associated to any variable in the objective."
                )
        if len(input_data) != 0:
            self._is_setup = keep_batch

    def _update_batched_cost_functions(self):
        # Update batched cost functions for batch processing
        for batch_name, (
            cost_function_batch,
            cost_functions,
        ) in self.batched_cost_functions.items():
            vars_attr_name_lists = [
                cost_function_batch._optim_vars_attr_names,
                cost_function_batch._aux_vars_attr_names,
            ]
            for vars_attr_names in vars_attr_name_lists:
                for var_attr_name in vars_attr_names:
                    variable_batch = cast(
                        Variable, getattr(cost_function_batch, var_attr_name)
                    )
                    variable_batch_data = [
                        cast(Variable, getattr(cost_function, var_attr_name)).data
                        for cost_function in cost_functions
                    ]
                    variable_batch.data = torch.cat(variable_batch_data, dim=0)

                    if variable_batch.shape[0] != len(cost_functions) * self.batch_size:
                        raise ValueError(
                            f"Provided data for {var_attr_name} in batched cost function "
                            f"{batch_name} can not be batched."
                        )

    def _update_batched_optim_variables(self):
        # Update batched optim variables for batch processing
        for batch_name, (
            variable_batch,
            variables,
        ) in self.batched_optim_vars.items():
            variable_batch_data = [variable.data for variable in variables.values()]

            variable_batch.data = torch.cat(variable_batch_data, dim=0)

            if variable_batch.shape[0] != len(variables) * self.batch_size:
                raise ValueError(
                    f"Provided data for batched variable {batch_name} can not be batched."
                )

    def setup(self, input_data: Optional[Dict[str, torch.Tensor]] = None):
        self._batch_size = None

        def _get_batch_size(batch_sizes: Sequence[int]) -> int:
            unique_batch_sizes = set(batch_sizes)
            if len(unique_batch_sizes) == 1:
                return batch_sizes[0]
            if len(unique_batch_sizes) == 2:
                min_bs = min(unique_batch_sizes)
                max_bs = max(unique_batch_sizes)
                if min_bs == 1:
                    return max_bs
            raise ValueError("Provided data tensors must be broadcastable.")

        self._update_variables(input_data=input_data, keep_batch=False)

        # Check that the batch size of all data is consistent after update
        batch_sizes = [v.data.shape[0] for v in self.optim_vars.values()]
        batch_sizes.extend([v.data.shape[0] for v in self.aux_vars.values()])
        self._batch_size = _get_batch_size(batch_sizes)

        with torch.enable_grad():
            self._update_batched_cost_functions()
            self._update_batched_optim_variables()

        self._is_setup = True

    def update(self, input_data: Optional[Dict[str, torch.Tensor]] = None):
        if self.is_setup:
            self._update_variables(input_data=input_data, keep_batch=True)
            if input_data is not None and len(input_data) != 0:
                with torch.enable_grad():
                    self._update_batched_cost_functions()
                    self._update_batched_optim_variables()
        else:
            self.setup(input_data)

    # iterates over cost functions
    def __iter__(self):
        return iter([f for f in self.cost_functions.values()])

    # Applies to() with given args to all tensors in the objective
    def to(self, *args, **kwargs):
        for cost_function in self.cost_functions.values():
            cost_function.to(*args, **kwargs)
        if self._is_setup:
            with torch.enable_grad():
                self._update_batched_cost_functions()
                self._update_batched_optim_variables()
        device, dtype, *_ = torch._C._nn._parse_to(*args, **kwargs)
        self.device = device or self.device
        self.dtype = dtype or self.dtype<|MERGE_RESOLUTION|>--- conflicted
+++ resolved
@@ -17,11 +17,6 @@
 from .cost_function import CostFunction
 from .cost_weight import CostWeight
 
-# TODO: automatic batching of cost functions
-<<<<<<< HEAD
-=======
-
->>>>>>> a4ce36e8
 # Assumptions:
 # 1) Assume Objective.setup() must be called before running optimization
 # 2) Assume Variable.update() must keep Variable.shape[1:]
